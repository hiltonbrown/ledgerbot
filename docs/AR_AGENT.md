# A/R Agent - Accounts Receivable Management

## Overview

The A/R Agent is an intelligent accounts receivable management system integrated into LedgerBot. It automates the collection and analysis of customer payment data from Xero, provides risk scoring, generates interactive ageing reports, and enables AI-powered follow-up communications.

### Key Features

- **Data Ingestion**: Manual sync from Xero via the "Sync from Xero" button
- **Risk Scoring**: 0-1 scale risk assessment based on payment history and ageing patterns
- **Interactive Ageing Report**: Real-time dashboard at `/agents/ar` with sorting and filtering
- **AI-Powered Follow-Up**: Generate tailored collection messages via integrated chat
- **Automated Alerts**: Stale data warnings and high-risk customer notifications

## System Architecture

```
┌─────────────────┐
│   Xero API      │
│  (Source Data)  │
└────────┬────────┘
         │
         │ Manual Sync (Sync from Xero button)
         ▼
┌─────────────────────────────────┐
│  Data Ingestion Pipeline        │
│  (/app/api/agents/ar/sync)      │
│  - Fetch invoices (24 months)   │
│  - Fetch payments               │
│  - Fetch contacts               │
│  - Calculate ageing buckets     │
│  - Compute risk scores          │
└────────┬────────────────────────┘
         │
         ▼
┌─────────────────────────────────┐
│  PostgreSQL Database             │
│  - ArContact                     │
│  - ArInvoice                     │
│  - ArPayment                     │
│  - ArCustomerHistory             │
│  - ArJobRun                      │
└────────┬────────────────────────┘
         │
         ├────────────────────────┐
         │                        │
         ▼                        ▼
┌──────────────────┐
│  Ageing Report   │
│  /agents/ar      │
│  - Table view    │
│  - Risk badges   │
│  - Filters       │
└────────┬─────────┘
         │
         │ Click "Start Follow-Up"
         ▼
┌─────────────────────────────────┐
│  Chat Interface                  │
│  /chat/new?context=ar_followup  │
│  - Auto-populated prompt         │
│  - AI draft generation           │
│  - Risk-appropriate tone         │
└──────────────────────────────────┘
```

## Local Setup

### Prerequisites

- Node.js 18+
- PostgreSQL database
- Xero Developer Account
- Vercel Account (for AI Gateway)

### Environment Variables

Create a `.env.local` file:

```bash
# Database
DATABASE_URL="postgresql://user:password@localhost:5432/ledgerbot"

# Xero API
XERO_CLIENT_ID="your-xero-client-id"
XERO_CLIENT_SECRET="your-xero-client-secret"
XERO_REDIRECT_URI="http://localhost:3000/api/xero/callback"

# Vercel AI
AI_GATEWAY_API_KEY="your-vercel-ai-gateway-key"

# Clerk Authentication
NEXT_PUBLIC_CLERK_PUBLISHABLE_KEY="..."
CLERK_SECRET_KEY="..."
```

### Database Setup

```bash
# Install dependencies
pnpm install

# Generate migrations
pnpm db:generate

# Run migrations
pnpm db:migrate

# View database (optional)
pnpm db:studio
```

### Running the Application

```bash
# Development server
pnpm dev

# Open http://localhost:3000
```

### Initial Data Sync

Use the in-product "Sync from Xero" button or trigger the API directly:

```bash
curl -X POST http://localhost:3000/api/agents/ar/sync \
  -H "Content-Type: application/json" \
  -d '{}'
```

## Developer Guide

### Adding a New Feature

#### Example: Adjusting Ageing Buckets

1. **Update Logic** (`lib/logic/ar.ts`):
```typescript
export function calculateAgeingBucket(
  dueDate: Date,
  amountOutstanding: number
): string | null {
  // Modify thresholds here
  if (daysOverdue <= 30) return "1-30";
  if (daysOverdue <= 60) return "31-60";
  // Add new bucket: 61-120
  if (daysOverdue <= 120) return "61-120";
  return "120+";
}
```

2. **Update Schema** (`lib/db/schema/ar.ts`):
```typescript
ageingBucket: varchar("ageingBucket", { length: 20 }), // Increase if needed
```

3. **Update UI** (`components/ar/ageing-report-table.tsx`):
```typescript
// Add new column for 61-120 bucket
<TableHead>61-120 Days</TableHead>
```

4. **Run Tests**:
```bash
pnpm test lib/logic/ar.test.ts
```

#### Example: Adjusting Risk Score Weights

Edit `lib/logic/ar.ts`:

```typescript
export function calculateRiskScore(stats: CustomerHistoryStats): number {
  const weights = {
    latePaymentRate: 0.30,   // ← Adjust these
    avgDaysLate: 0.20,
    maxDaysLate: 0.10,
    percentInvoices90Plus: 0.20,
    outstandingRatio: 0.10,
    daysSinceLastPayment: 0.05,
    creditTerms: 0.05,
  };
  
  // Score calculation remains the same
  return score;
}
```

Test changes:
```bash
pnpm test lib/logic/ar.test.ts
```

### File Structure

```
lib/
├── actions/ar.ts           # Server actions for data fetching
├── ingestion/
│   └── xero.ts            # Xero API integration
├── logic/
│   ├── ar.ts              # Core business logic
│   ├── ar.test.ts         # Unit tests
│   └── ar-chat.ts         # Follow-up message generation
└── db/
    └── schema/ar.ts       # Database schema

app/
├── agents/ar/
<<<<<<< HEAD
│   └── page.tsx           # Ageing report UI
=======
│   ├── page.tsx           # Ageing report UI
│   └── monitoring/
│       └── page.tsx       # Job monitoring dashboard
>>>>>>> f12dde5b
└── api/agents/ar/sync/
    └── route.ts           # Manual sync endpoint

components/ar/
├── ageing-report-table.tsx      # Main table component
├── customer-details-sheet.tsx   # Invoice details modal
└── stale-data-banner.tsx        # Data freshness warning
```

## API Reference

### Server Actions

#### `getAgeingReportData()`
Fetches aggregated customer AR data with ageing buckets.

**Returns**: `Promise<AgeingReportItem[]>`

#### `getCustomerInvoiceDetails(contactId: string)`
Retrieves invoice list for a specific customer.

**Returns**: Invoice details with outstanding amounts and ageing.

### Database Schema

#### `ArContact`
Customer/contact records synced from Xero.

#### `ArInvoice`
Invoice records with calculated `ageingBucket` and `amountOutstanding`.

#### `ArPayment`
Payment records linked to invoices.

#### `ArCustomerHistory`
Aggregated customer stats including:
- `riskScore`: 0-1 assessment
- `totalOutstanding`: Current AR balance
- `avgDaysLate`: Average payment delay
- `percentInvoices90Plus`: % of severely overdue invoices

#### `ArJobRun`
Job execution logs with stats and errors (legacy; no new rows are written without scheduled jobs).

## Risk Scoring Algorithm

See [`docs/risk-algorithm.md`](./risk-algorithm.md) for detailed documentation.

**Summary**:
- **Low Risk (0-0.3)**: Consistent on-time payments
- **Medium Risk (0.3-0.7)**: Occasional delays
- **High Risk (0.7-1.0)**: Frequent late payments, high overdue amounts

## Testing

### Unit Tests
```bash
# Run AR logic tests
pnpm test lib/logic/ar.test.ts

# Run with coverage
pnpm test --coverage
```

### E2E Tests
```bash
# Run Playwright tests
pnpm test:e2e

# Run specific test
pnpm exec playwright test tests/e2e/ageing-report.spec.ts
```

See [`docs/ar-test-plan.md`](./ar-test-plan.md) for comprehensive test coverage.

## Troubleshooting

### Stale Data Warning

If data is >24 hours old:
1. Trigger a manual sync from `/agents/ar` using "Sync from Xero"
2. Confirm success via the stale data banner timestamps
3. Review server logs if sync fails

### Missing Customers in Report

Ensure:
- Customer has invoices in last 24 months
- Xero connection is active
- `syncXeroData()` completed successfully

## Performance Optimization

### Large Datasets (>1000 customers)

The ageing report uses client-side filtering. For very large datasets:

1. **Add Pagination**: Implement server-side pagination in `getAgeingReportData()`
2. **Virtual Scrolling**: Use `react-virtual` for table rendering
3. **Database Indexes**: Already optimized, but review for custom queries

### Cron Job Timeout

If sync takes >5 minutes (Vercel limit):
- Process users in batches
- Use background jobs via queue (e.g., BullMQ)
- Consider incremental sync for large tenants

## Contributing

When adding features to the A/R Agent:

1. Update schema if needed (`lib/db/schema/ar.ts`)
2. Add/modify logic (`lib/logic/ar.ts`)
3. Write unit tests (`lib/logic/ar.test.ts`)
4. Update UI components as needed
5. Document changes in this file
6. Add E2E tests for UI changes

## License

See main [LICENSE](../LICENSE) file.<|MERGE_RESOLUTION|>--- conflicted
+++ resolved
@@ -208,13 +208,9 @@
 
 app/
 ├── agents/ar/
-<<<<<<< HEAD
-│   └── page.tsx           # Ageing report UI
-=======
 │   ├── page.tsx           # Ageing report UI
 │   └── monitoring/
 │       └── page.tsx       # Job monitoring dashboard
->>>>>>> f12dde5b
 └── api/agents/ar/sync/
     └── route.ts           # Manual sync endpoint
 

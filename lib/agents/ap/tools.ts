--- conflicted
+++ resolved
@@ -471,10 +471,6 @@
   execute: async ({ context }) => {
     const {
       billId,
-<<<<<<< HEAD
-      supplierName,
-=======
->>>>>>> aadfb44b
       amount,
       hasABN,
       hasTaxInvoice,

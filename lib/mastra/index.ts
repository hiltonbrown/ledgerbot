--- conflicted
+++ resolved
@@ -1,67 +1,54 @@
-import "server-only";
-
-import { Mastra } from "@mastra/core";
-import { qandaAgent } from "@/lib/agents/qanda/agent";
-import { forecastingAgent } from "@/lib/agents/forecasting/agent";
-import { reconciliationAgent } from "@/lib/agents/reconciliations/agent";
-import { complianceAgent } from "@/lib/agents/compliance/agent";
-import { analyticsAgent } from "@/lib/agents/analytics/agent";
-import { workflowSupervisorAgent } from "@/lib/agents/workflow/supervisor";
-<<<<<<< HEAD
-import { apAgent } from "@/lib/agents/ap/agent";
-=======
-import { arAgent } from "@/lib/agents/ar/agent";
->>>>>>> 494a3b14
-
-/**
- * Shared Mastra instance for LedgerBot agents
- *
- * This centralizes all agent configurations, tools, and integrations.
- * Agents should be accessed via mastra.getAgent() rather than direct imports
- * to ensure proper runtime context and shared resources.
- */
-export const mastra = new Mastra({
-  agents: {
-    qanda: qandaAgent,
-    forecasting: forecastingAgent,
-    reconciliation: reconciliationAgent,
-    compliance: complianceAgent,
-    analytics: analyticsAgent,
-    workflow: workflowSupervisorAgent,
-<<<<<<< HEAD
-    ap: apAgent,
-=======
-    ar: arAgent,
->>>>>>> 494a3b14
-  },
-});
-
-/**
- * Helper to get an agent by name with type safety
- */
-<<<<<<< HEAD
-type AgentNames = "qanda" | "forecasting" | "reconciliation" | "compliance" | "analytics" | "workflow" | "ap";
-=======
-type AgentNames = "qanda" | "forecasting" | "reconciliation" | "compliance" | "analytics" | "workflow" | "ar";
->>>>>>> 494a3b14
-
-export function getAgent<T extends AgentNames>(name: T) {
-  return mastra.getAgent(name);
-}
-
-/**
- * Export all agents for direct use when needed
- */
-export {
-  qandaAgent,
-  forecastingAgent,
-  reconciliationAgent,
-  complianceAgent,
-  analyticsAgent,
-  workflowSupervisorAgent,
-<<<<<<< HEAD
-  apAgent,
-=======
-  arAgent,
->>>>>>> 494a3b14
-};
+import "server-only";
+
+import { Mastra } from "@mastra/core";
+import { qandaAgent } from "@/lib/agents/qanda/agent";
+import { forecastingAgent } from "@/lib/agents/forecasting/agent";
+import { reconciliationAgent } from "@/lib/agents/reconciliations/agent";
+import { complianceAgent } from "@/lib/agents/compliance/agent";
+import { analyticsAgent } from "@/lib/agents/analytics/agent";
+import { workflowSupervisorAgent } from "@/lib/agents/workflow/supervisor";
+import { apAgent } from "@/lib/agents/ap/agent";
+import { arAgent } from "@/lib/agents/ar/agent";
+
+/**
+ * Shared Mastra instance for LedgerBot agents
+ *
+ * This centralizes all agent configurations, tools, and integrations.
+ * Agents should be accessed via mastra.getAgent() rather than direct imports
+ * to ensure proper runtime context and shared resources.
+ */
+export const mastra = new Mastra({
+  agents: {
+    qanda: qandaAgent,
+    forecasting: forecastingAgent,
+    reconciliation: reconciliationAgent,
+    compliance: complianceAgent,
+    analytics: analyticsAgent,
+    workflow: workflowSupervisorAgent,
+    ap: apAgent,
+    ar: arAgent,
+  },
+});
+
+/**
+ * Helper to get an agent by name with type safety
+ */
+type AgentNames = "qanda" | "forecasting" | "reconciliation" | "compliance" | "analytics" | "workflow" | "ap" | "ar";
+
+export function getAgent<T extends AgentNames>(name: T) {
+  return mastra.getAgent(name);
+}
+
+/**
+ * Export all agents for direct use when needed
+ */
+export {
+  qandaAgent,
+  forecastingAgent,
+  reconciliationAgent,
+  complianceAgent,
+  analyticsAgent,
+  workflowSupervisorAgent,
+  apAgent,
+  arAgent,
+};